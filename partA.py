--- conflicted
+++ resolved
@@ -48,12 +48,8 @@
 ### ARGUMENTS
 alphabet = 'abcdefghijklmnopqrstuvwxyzåäö ,.'
 key = 'melons'
-<<<<<<< HEAD
 plaintext = 'texten måste ju vara på svenska, sa någon. vem det var kan jag inte svara på. nu ska jag visa er att jag kan måla upp en historia som blir lika innehållsrik som en historia som innehåller frågor, fast min historia kommer inte innehålla frågor... ni kommer förstå varför och hur jag gjorde det. men en magiker kan inte avslöja sina trick innan den uppträder, så ni får ta en sekund och luta er tillbaka, njut av showen. det var en gång en liten pojke som hette einar. nu vet jag att ni undrar vem einar är och varför jag tog upp honom. jo då ska ni veta en sak, och det är att ni inte kommer få veta det. tack för mig.'
-=======
-plaintext = 'Big Bananas Are best for eating, small bananas are best for cakes ~ @#.'
 plaintext = checkUnsupportedChars(plaintext)
->>>>>>> 32bb6620
 
 ### RUN ALGORITHM
 print('PLAINTEXT: # ', plaintext, ' #')
